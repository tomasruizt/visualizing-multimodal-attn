from dataclasses import dataclass
<<<<<<< HEAD
from transformers.models.idefics3.modeling_idefics3 import Idefics3ForConditionalGeneration

=======
from typing import Any
>>>>>>> 9d5722ed

import aiohttp
import matplotlib.pyplot as plt
import numpy as np
import PIL
import torch
from circuitsvis.attention import attention_heads
from datasets import load_dataset
from torch import nn
from transformers import PaliGemmaForConditionalGeneration, BatchFeature
from tqdm import trange
import plotly.graph_objects as go


@dataclass
class State:
    outputs: torch.Tensor | None = None
    attn_weights: torch.Tensor | None = None

    def hook(self, module, input, output):
        # print("State.hook() called")
        output_tensor, attn_weights, cache = output
        self.outputs = output_tensor
        self.attn_weights = attn_weights


@dataclass
class Hook:
    module: nn.Module | None = None
    input: Any | None = None
    output: Any | None = None

    def hook(self, module, input, output):
        assert self.module is None
        assert self.input is None
        assert self.output is None
        self.module = module
        self.input = input
        self.output = output


@dataclass
class RestoreActivationHook:
    """In the forward pass, restores the activations of a given layer and token idx"""

    healthy_activations: torch.Tensor
    layer_idx: int
    token_idx: int

    def hook(self, module, input, output):
        out, cache = output
        desired = self.healthy_activations[self.layer_idx, self.token_idx]
        out[0, self.token_idx, :] = desired
        return out, cache


def get_img_grid_sizes(model, inputs):
    
    if isinstance(model, Idefics3ForConditionalGeneration):
        vision_outputs = model.model.vision_model(inputs.pixel_values[0].to(dtype=torch.bfloat16))
        n_img_tokens = vision_outputs.last_hidden_state.shape[1]
        # IDEFICS uses 14x14 patches for 224x224 images
        grid_side_len = int(np.sqrt(n_img_tokens))
        return n_img_tokens, grid_side_len

    else:
        batch_size_, n_img_tokens, hidden_dim_ = model.get_image_features(
            inputs.pixel_values
        ).shape
    grid_side_len = n_img_tokens**0.5
    # print(grid_side_len)
    assert grid_side_len.is_integer()
    grid_side_len = int(grid_side_len)
    return n_img_tokens, grid_side_len


def get_attention(model, model_kwargs: dict, layer_idx: int) -> tuple[State, int]:
    all_layers = model.language_model.model.layers
    # print("num layers:", len(all_layers))
    attn_layer = all_layers[layer_idx].self_attn
    state = State()
    # print("state is empty:", state.outputs is None)
    hook_handle = attn_layer.register_forward_hook(state.hook)
    outputs = model(**model_kwargs, output_attentions=True)
    n_output_tokens = outputs[0].shape[1]
    # print("state: is empty:", state.outputs is None)
    hook_handle.remove()
    return state, n_output_tokens

def get_attention_smol_lvm(model, inputs, layer_idx: int) -> tuple[State, int]:
    attention_maps = []
    
    def attention_hook(module, input, output):
        attention_maps.append(output[0])  # attention weights are typically the second output
    
    # Register the hook on the specific layer's attention
    hook = model.model.text_model.layers[layer_idx].self_attn.register_forward_hook(attention_hook)
    
    # Forward pass
    outputs = model(
        input_ids=inputs.input_ids,
        pixel_values=inputs.pixel_values,
        attention_mask=inputs.get('attention_mask', None),
        output_hidden_states=True,
        return_dict=True
    )
    
    # Remove the hook
    hook.remove()
    
    # Get the attention weights from our hook
    attention_weights = attention_maps[0] if attention_maps else None
    
    class State:
        def __init__(self, outputs, attn_weights):
            self.outputs = outputs
            self.attn_weights = attn_weights
    
    state = State(outputs.hidden_states[-1], attention_weights)
    return state, inputs.input_ids.shape[1]

def dump_attn(
    state: State,
    layer_idx: int,
    name: str,
    tokens: list[str],
    img_path: str,
    grid_side_len: int,
) -> None:
    viz_data = dict(
        attention=state.attn_weights[0].round(decimals=6).cpu().tolist(),
        tokens=tokens,
        image=img_path,
        image_grid_dims=[grid_side_len, grid_side_len],
        image_tokens_start=0,
        max_value=state.attn_weights.max().item() / 100,
        min_value=state.attn_weights.min().item(),
    )

    html = attention_heads(**viz_data)
    html_str = str(html)
    print("Rendered HTML")
    tgt_file = f"{name}_layer_{layer_idx}_attention_heads.html"
    with open(tgt_file, "w") as f:
        f.write(html_str)
    print(f"Wrote to file='{tgt_file}'")


def get_response(
    model, processor, text: str, image: PIL.Image.Image
) -> tuple[list[str], str]:
    inputs = processor(text=text, images=image, return_tensors="pt").to(model.device)
    inputs_tokens = [processor.decode(id) for id in inputs.input_ids[0]]
    outputs = model.generate(**inputs, max_new_tokens=100)
    response: str = processor.tokenizer.decode(outputs[0], skip_special_tokens=True)
    return inputs_tokens, response


def compute_attn_sums(state: State, n_img_tokens: int) -> torch.Tensor:
    attns = state.attn_weights.float()
    if len(attns.shape) == 4:
        attns = attns[0]
    # print("full attns.shape:", attns.shape)

    bos_token = n_img_tokens
    i2i_attn = attns[:, :n_img_tokens, :n_img_tokens]  # images tokens
    i2b_attn = attns[:, :n_img_tokens, bos_token : bos_token + 1]  # bos token
    i2t_attn = attns[:, :n_img_tokens, bos_token + 1 : -1]  # text tokens
    i2f_attn = attns[:, :n_img_tokens, -1:]  # final token

    b2i_attn = attns[:, bos_token : bos_token + 1, :n_img_tokens]
    b2b_attn = attns[:, bos_token : bos_token + 1, bos_token : bos_token + 1]
    b2t_attn = attns[:, bos_token : bos_token + 1, bos_token + 1 : -1]
    b2f_attn = attns[:, bos_token : bos_token + 1, -1:]

    t2i_attn = attns[:, bos_token + 1 :, :n_img_tokens]
    t2b_attn = attns[:, bos_token + 1 :, bos_token : bos_token + 1]
    t2t_attn = attns[:, bos_token + 1 :, bos_token + 1 : -1]
    t2f_attn = attns[:, bos_token + 1 :, -1:]

    f2i_attn = attns[:, -1:, :n_img_tokens]
    f2b_attn = attns[:, -1:, bos_token : bos_token + 1]
    f2t_attn = attns[:, -1:, bos_token + 1 : -1]
    f2f_attn = attns[:, -1:, -1:]

    attn_sums = torch.tensor(
        [
            [
                i2i_attn.sum(dim=2).mean(),
                i2b_attn.sum(dim=2).mean(),
                i2t_attn.sum(dim=2).mean(),
                i2f_attn.sum(dim=2).mean(),
            ],
            [
                b2i_attn.sum(dim=2).mean(),
                b2b_attn.sum(dim=2).mean(),
                b2t_attn.sum(dim=2).mean(),
                b2f_attn.sum(dim=2).mean(),
            ],
            [
                t2i_attn.sum(dim=2).mean(),
                t2b_attn.sum(dim=2).mean(),
                t2t_attn.sum(dim=2).mean(),
                t2f_attn.sum(dim=2).mean(),
            ],
            [
                f2i_attn.sum(dim=2).mean(),
                f2b_attn.sum(dim=2).mean(),
                f2t_attn.sum(dim=2).mean(),
                f2f_attn.sum(dim=2).mean(),
            ],
        ]
    )
    return attn_sums


def plot_attn_sums(
    attn_sums: torch.Tensor,
    show_colorbar: bool = True,
    title: str = "",
    show_ylabel: bool = True,
    show_yticks: bool = True,
    stds: torch.Tensor | None = None,
):
    plt.imshow(attn_sums, cmap="viridis")
    if show_colorbar:
        plt.colorbar()
    names = ["img tokens", "<bos> token", "text tokens", "final token"]
    shortnames = ["img \ntokens", "<bos>\ntoken", "text\ntokens", "final\ntoken"]
    plt.xticks(ticks=[0, 1, 2, 3], labels=shortnames)
    plt.xlabel("Source token(s)")
    if not show_yticks:
        names = [""] * len(names)
    plt.yticks(ticks=[0, 1, 2, 3], labels=names)
    if show_ylabel:
        plt.ylabel("Destination token(s)")
    if title != "":
        plt.title(title)
    for (i, j), val in np.ndenumerate(attn_sums):
        if stds is None:
            text = f"{val:.3f}"
        else:
            text = f"{val:.2f}\n± {stds[i, j]:.2f}"
        plt.text(
            j,
            i,
            text,
            ha="center",
            va="center",
            color="white" if val < 0.5 else "black",
        )
    plt.tight_layout()
    return plt.gcf()


def compute_mult_attn_sums(
    model, model_kwargs, layers: list[int], n_img_tokens=None
) -> list[torch.Tensor]:
    if n_img_tokens is None:
        n_img_tokens, _ = get_img_grid_sizes(model, model_kwargs)
    mult_attn_sums = []
    for layer in layers:
<<<<<<< HEAD
        if isinstance(model, Idefics3ForConditionalGeneration):
            state, _ = get_attention_smol_lvm(model, inputs, layer_idx=layer)
        else:
            state, _ = get_attention(model, inputs, layer_idx=layer)
=======
        state, _ = get_attention(model, model_kwargs, layer_idx=layer)
>>>>>>> 9d5722ed
        mult_attn_sums.append(compute_attn_sums(state, n_img_tokens))
    return mult_attn_sums


def plot_mult_attn_sums(
    model,
    model_kwargs,
    layers: list[int],
    mult_attn_sums=None,
    stds=None,
    n_img_tokens=None,
) -> plt.Figure:
    if mult_attn_sums is None:
        mult_attn_sums = compute_mult_attn_sums(
            model, model_kwargs, layers, n_img_tokens
        )

    plt.figure(figsize=(12, 4))
    for i, attn_sums in enumerate(mult_attn_sums):
        is_first = i == 0
        plt.subplot(1, len(layers), i + 1)
        fig = plot_attn_sums(
            attn_sums,
            show_colorbar=False,
            show_ylabel=is_first,
            show_yticks=is_first,
            title=f"Layer {layers[i]}",
            stds=stds[i] if stds is not None else None,
        )
    return fig


def load_vqa_ds(split: str | None = None):
    avoid_timeout = {"client_kwargs": {"timeout": aiohttp.ClientTimeout(total=3600)}}
    ds = load_dataset("HuggingFaceM4/VQAv2", split=split, storage_options=avoid_timeout)
    return ds


def plot_images_grid(
    images: list[PIL.Image.Image],
    texts: list[str],
    nrows: int,
    ncols: int,
    figsize: tuple[int, int] = (15, 15),
) -> plt.Figure:
    """
    Plot a grid of images with text below each image.

    Args:
        images: List of PIL images
        texts: List of strings to display below each image
        nrows: Number of rows in the grid
        ncols: Number of columns in the grid
        figsize: Figure size (width, height) in inches

    Returns:
        matplotlib Figure object
    """
    assert len(images) == len(texts), "Number of images must match number of texts"
    assert len(images) <= nrows * ncols, "Grid size too small for number of images"

    # Create figure with extra vertical space for text
    fig = plt.figure(figsize=figsize)

    for idx, (img, text) in enumerate(zip(images, texts)):
        ax = plt.subplot(nrows, ncols, idx + 1)
        ax.imshow(img)
        ax.axis("off")

        ax.set_title(
            text,
            wrap=True,
            pad=10,  # Add padding between image and text
            fontsize="small",  # Reduce font size
            bbox=dict(facecolor="white", alpha=0.7, edgecolor="none", pad=3),
        )

    # Adjust layout to prevent text overlap
    plt.tight_layout(h_pad=1.5, w_pad=1.5)  # Increase spacing between subplots
    return fig


def plot_region_attn_progression(model, inputs, mult_attn_sums=None):
    if mult_attn_sums is None:
        mult_attn_sums = compute_mult_attn_sums(
            model, inputs, layers=list(range(len(model.language_model.model.layers)))
        )

    names = ["img tokens", "<bos> token", "text tokens"]
    fig = plt.figure(figsize=(12, 4))
    ylims = (-0.1, 1.1)

    titles = ["Dest: img tokens", "Dest: <bos> token", "Dest: text tokens"]

    for i in range(3):
        plt.subplot(1, 3, i + 1)
        plt.stackplot(
            range(len(mult_attn_sums)),
            torch.stack(mult_attn_sums)[:, i, :].T,
            labels=names,
        )
        plt.title(titles[i])
        plt.ylim(ylims)
        if i == 1:
            plt.legend()
        plt.grid()
        if i == 0:
            plt.ylabel("Attention fraction")
        plt.xlabel("Layer")

    plt.tight_layout()
    return fig


def paligemma_merge_text_and_image(
    self: PaliGemmaForConditionalGeneration, inputs: BatchFeature
) -> torch.Tensor:
    """Return input_embeds with image features in the image token positions."""

    input_ids = inputs.input_ids
    pixel_values = inputs.pixel_values

    inputs_embeds = self.get_input_embeddings()(input_ids)
    image_features = self.get_image_features(pixel_values)

    special_image_mask = (input_ids == self.config.image_token_index).unsqueeze(-1)
    special_image_mask = special_image_mask.expand_as(inputs_embeds).to(
        inputs_embeds.device
    )
    if inputs_embeds[special_image_mask].numel() != image_features.numel():
        image_tokens_in_text = torch.sum(input_ids == self.config.image_token_index)
        raise ValueError(
            f"Number of images does not match number of special image tokens in the input text. "
            f"Got {image_tokens_in_text} image tokens in the text but {image_features.shape[0] * image_features.shape[1]} "
            "tokens from image embeddings."
        )
    image_features = image_features.to(inputs_embeds.device, inputs_embeds.dtype)
    inputs_embeds = inputs_embeds.masked_scatter(special_image_mask, image_features)
    return inputs_embeds


def jam_img_embeds(input_embeds: torch.Tensor, num_img_tokens: int) -> torch.Tensor:
    """Introduce noise in the image tokens. They are assumed to be at the begginning."""
    new_embeds = input_embeds.clone()
    noise = torch.randn_like(new_embeds[:, :num_img_tokens, :]) * 3**0.5  # Var=3
    # noise = torch.zeros_like(new_embeds[:, :num_img_tokens, :])
    new_embeds[:, :num_img_tokens, :] += noise
    return new_embeds


def get_activations(model, inputs_embeds):
    handles = []
    hooks = []

    for layer in model.language_model.model.layers:
        hook = Hook()
        hooks.append(hook)
        handle = layer.register_forward_hook(hook.hook)
        handles.append(handle)

    try:
        outputs = model(inputs_embeds=inputs_embeds)
    finally:
        for handle in handles:
            handle.remove()

    activations = torch.stack([h.output[0][0] for h in hooks])
    return activations, outputs


def restore_activation(model, unhealthy_embeds, hook: RestoreActivationHook):
    layer = model.language_model.model.layers[hook.layer_idx]
    handle = layer.register_forward_hook(hook.hook)
    try:
        outputs = model(inputs_embeds=unhealthy_embeds)
    finally:
        handle.remove()
    return outputs


def tok_prob(outputs, token_idx: int):
    logits = outputs.logits[0, -1, :]
    return logits.softmax(dim=-1)[token_idx]


def loop_over_restore_all_activations(
    model, healthy_activations, unhealthy_embeds, healthy_response_tok_idx: int
):
    n_layers = len(model.language_model.model.layers)
    n_tokens = healthy_activations.shape[1]
    correct_tok_probs = torch.zeros(n_layers, n_tokens)

    for layer_idx in trange(n_layers):
        for token_idx in trange(n_tokens, leave=False):
            restore_hook = RestoreActivationHook(
                healthy_activations, layer_idx=layer_idx, token_idx=token_idx
            )
            outputs = restore_activation(model, unhealthy_embeds, restore_hook)
            prob = tok_prob(outputs, healthy_response_tok_idx)
            correct_tok_probs[layer_idx, token_idx] = prob

    return correct_tok_probs


def plot_pooled_probs_plotly(
    pooled_probs: torch.Tensor, inputs_tokens: list[str], healthy_response_tok_name: str
) -> go.Figure:
    fig = go.Figure(
        data=go.Heatmap(
            z=pooled_probs.T,
            colorscale="Blues",
            colorbar=dict(title=f"Prob ({healthy_response_tok_name})"),
        )
    )

    fig.update_layout(
        yaxis=dict(
            title="layer",
            tickmode="array",
            tickvals=list(range(len(pooled_probs.T))),
            ticktext=["img_tokens"] + inputs_tokens[256:],
        ),
        xaxis=dict(title="token"),
        width=600,
        height=400,
    )

    return fig


def plot_pooled_probs_plt(
    pooled_probs: torch.Tensor, inputs_tokens: list[str], healthy_response_tok_name: str
):
    plt.imshow(pooled_probs.T, cmap="Blues")
    plt.ylabel("layer")
    plt.xlabel("token")
    plt.yticks(
        ticks=range(len(pooled_probs.T)),
        labels=["img_tokens"] + inputs_tokens[256:],
    )
    cbar = plt.colorbar()
    cbar.set_label(f"Prob ({healthy_response_tok_name})")
    plt.tight_layout()
    return plt.gcf()


import ipywidgets as widgets
from IPython.display import display, clear_output


def plot_and_browse_img_token_in_probs(probs: torch.Tensor):
    # Create a slider widget
    slider = widgets.IntSlider(
        value=0,
        min=0,
        max=probs.shape[0] - 1,  # num_layers
        step=1,
        description="Layer:",
        continuous_update=False,
    )

    # Function to update the plot based on the slider value
    def update_plot(change):
        layer = change["new"]
        clear_output(wait=True)
        display(slider)
        plt.imshow(probs[layer, :256].reshape(16, 16), cmap="Blues")
        plt.colorbar().mappable.set_clim(0, 0.7)
        plt.title(f"Layer {layer}")
        plt.show()

    # Attach the update function to the slider
    slider.observe(update_plot, names="value")

    # Initial plot
    update_plot({"new": 0})


def maxpool_img_tokens(probs: torch.Tensor) -> torch.Tensor:
    imgs_max_pool = probs[:, :256].max(dim=1)[0][:, None]
    pooled = torch.hstack([imgs_max_pool, probs[:, 256:]])
    return pooled<|MERGE_RESOLUTION|>--- conflicted
+++ resolved
@@ -1,10 +1,7 @@
 from dataclasses import dataclass
-<<<<<<< HEAD
 from transformers.models.idefics3.modeling_idefics3 import Idefics3ForConditionalGeneration
 
-=======
 from typing import Any
->>>>>>> 9d5722ed
 
 import aiohttp
 import matplotlib.pyplot as plt
@@ -267,14 +264,10 @@
         n_img_tokens, _ = get_img_grid_sizes(model, model_kwargs)
     mult_attn_sums = []
     for layer in layers:
-<<<<<<< HEAD
         if isinstance(model, Idefics3ForConditionalGeneration):
-            state, _ = get_attention_smol_lvm(model, inputs, layer_idx=layer)
+            state, _ = get_attention_smol_lvm(model, model_kwargs, layer_idx=layer)
         else:
-            state, _ = get_attention(model, inputs, layer_idx=layer)
-=======
-        state, _ = get_attention(model, model_kwargs, layer_idx=layer)
->>>>>>> 9d5722ed
+            state, _ = get_attention(model, model_kwargs, layer_idx=layer)
         mult_attn_sums.append(compute_attn_sums(state, n_img_tokens))
     return mult_attn_sums
 
